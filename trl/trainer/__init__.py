# Copyright 2022 The HuggingFace Team. All rights reserved.
#
# Licensed under the Apache License, Version 2.0 (the "License");
# you may not use this file except in compliance with the License.
# You may obtain a copy of the License at
#
#     http://www.apache.org/licenses/LICENSE-2.0
#
# Unless required by applicable law or agreed to in writing, software
# distributed under the License is distributed on an "AS IS" BASIS,
# WITHOUT WARRANTIES OR CONDITIONS OF ANY KIND, either express or implied.
# See the License for the specific language governing permissions and
# limitations under the License.

# There is a circular import in the PPOTrainer if we let isort sort these
from typing import TYPE_CHECKING

from ..import_utils import OptionalDependencyNotAvailable, _LazyModule, is_diffusers_available


_import_structure = {
<<<<<<< HEAD
    "callbacks": ["RichProgressCallback", "SyncRefModelCallback"],
    "utils": [
        "AdaptiveKLController",
        "FixedKLController",
        "ConstantLengthDataset",
        "DataCollatorForCompletionOnlyLM",
        "RunningMoments",
        "disable_dropout_in_model",
        "peft_module_casting_to_bf16",
    ],
    "dpo_config": ["DPOConfig", "FDivergenceConstants", "FDivergenceType"],
    "dpo_trainer": ["DPOTrainer"],
    "srpo_config": ["SRPOConfig"],
    "srpo_trainer": ["SRPOTrainer"],
    "cpo_config": ["CPOConfig"],
    "cpo_trainer": ["CPOTrainer"],
=======
>>>>>>> 62396312
    "alignprop_config": ["AlignPropConfig"],
    "alignprop_trainer": ["AlignPropTrainer"],
    "base": ["BaseTrainer"],
    "bco_config": ["BCOConfig"],
    "bco_trainer": ["BCOTrainer"],
    "callbacks": ["LogCompletionsCallback", "RichProgressCallback", "SyncRefModelCallback", "WinRateCallback"],
    "cpo_config": ["CPOConfig"],
    "cpo_trainer": ["CPOTrainer"],
    "ddpo_config": ["DDPOConfig"],
    "dpo_config": ["DPOConfig", "FDivergenceConstants", "FDivergenceType"],
    "dpo_trainer": ["DPOTrainer"],
    "gkd_config": ["GKDConfig"],
    "gkd_trainer": ["GKDTrainer"],
    "iterative_sft_trainer": ["IterativeSFTTrainer"],
    "judges": [
        "BaseJudge",
        "BasePairwiseJudge",
        "BaseRankJudge",
        "HfPairwiseJudge",
        "OpenAIPairwiseJudge",
        "PairRMJudge",
        "RandomPairwiseJudge",
        "RandomRankJudge",
    ],
    "kto_config": ["KTOConfig"],
    "kto_trainer": ["KTOTrainer"],
    "model_config": ["ModelConfig"],
    "nash_md_config": ["NashMDConfig"],
    "nash_md_trainer": ["NashMDTrainer"],
    "online_dpo_config": ["OnlineDPOConfig"],
    "online_dpo_trainer": ["OnlineDPOTrainer"],
    "orpo_config": ["ORPOConfig"],
    "orpo_trainer": ["ORPOTrainer"],
    "ppo_config": ["PPOConfig"],
    "ppo_trainer": ["PPOTrainer"],
    "ppov2_config": ["PPOv2Config"],
    "ppov2_trainer": ["PPOv2Trainer"],
    "reward_config": ["RewardConfig"],
    "reward_trainer": ["RewardTrainer", "compute_accuracy"],
    "rloo_config": ["RLOOConfig"],
    "rloo_trainer": ["RLOOTrainer"],
    "sft_config": ["SFTConfig"],
    "sft_trainer": ["SFTTrainer"],
    "utils": [
        "AdaptiveKLController",
        "ConstantLengthDataset",
        "DataCollatorForCompletionOnlyLM",
        "FixedKLController",
        "RunningMoments",
        "disable_dropout_in_model",
        "peft_module_casting_to_bf16",
    ],
    "xpo_config": ["XPOConfig"],
    "xpo_trainer": ["XPOTrainer"],
}
try:
    if not is_diffusers_available():
        raise OptionalDependencyNotAvailable()
except OptionalDependencyNotAvailable:
    pass
else:
    _import_structure["ddpo_trainer"] = ["DDPOTrainer"]

if TYPE_CHECKING:
    from .alignprop_config import AlignPropConfig
    from .alignprop_trainer import AlignPropTrainer
    from .base import BaseTrainer
    from .bco_config import BCOConfig
    from .bco_trainer import BCOTrainer
    from .callbacks import LogCompletionsCallback, RichProgressCallback, SyncRefModelCallback, WinRateCallback
    from .cpo_config import CPOConfig
    from .cpo_trainer import CPOTrainer
    from .ddpo_config import DDPOConfig
    from .dpo_config import DPOConfig, FDivergenceConstants, FDivergenceType
    from .dpo_trainer import DPOTrainer
<<<<<<< HEAD
    from .dpo_config import SRPOConfig
    from .srpo_trainer import SRPOTrainer
=======
    from .gkd_config import GKDConfig
    from .gkd_trainer import GKDTrainer
>>>>>>> 62396312
    from .iterative_sft_trainer import IterativeSFTTrainer
    from .judges import (
        BaseJudge,
        BasePairwiseJudge,
        BaseRankJudge,
        HfPairwiseJudge,
        OpenAIPairwiseJudge,
        PairRMJudge,
        RandomPairwiseJudge,
        RandomRankJudge,
    )
    from .kto_config import KTOConfig
    from .kto_trainer import KTOTrainer
    from .model_config import ModelConfig
    from .nash_md_config import NashMDConfig
    from .nash_md_trainer import NashMDTrainer
    from .online_dpo_config import OnlineDPOConfig
    from .online_dpo_trainer import OnlineDPOTrainer
    from .orpo_config import ORPOConfig
    from .orpo_trainer import ORPOTrainer
    from .ppo_config import PPOConfig
    from .ppo_trainer import PPOTrainer
    from .ppov2_config import PPOv2Config
    from .ppov2_trainer import PPOv2Trainer
    from .reward_config import RewardConfig
    from .reward_trainer import RewardTrainer, compute_accuracy
    from .rloo_config import RLOOConfig
    from .rloo_trainer import RLOOTrainer
    from .sft_config import SFTConfig
    from .sft_trainer import SFTTrainer
    from .utils import (
        AdaptiveKLController,
        ConstantLengthDataset,
        DataCollatorForCompletionOnlyLM,
        FixedKLController,
        RunningMoments,
        disable_dropout_in_model,
        empty_cache,
        peft_module_casting_to_bf16,
    )
    from .xpo_config import XPOConfig
    from .xpo_trainer import XPOTrainer

    try:
        if not is_diffusers_available():
            raise OptionalDependencyNotAvailable()
    except OptionalDependencyNotAvailable:
        pass
    else:
        from .ddpo_trainer import DDPOTrainer
else:
    import sys

    sys.modules[__name__] = _LazyModule(__name__, globals()["__file__"], _import_structure, module_spec=__spec__)<|MERGE_RESOLUTION|>--- conflicted
+++ resolved
@@ -19,25 +19,6 @@
 
 
 _import_structure = {
-<<<<<<< HEAD
-    "callbacks": ["RichProgressCallback", "SyncRefModelCallback"],
-    "utils": [
-        "AdaptiveKLController",
-        "FixedKLController",
-        "ConstantLengthDataset",
-        "DataCollatorForCompletionOnlyLM",
-        "RunningMoments",
-        "disable_dropout_in_model",
-        "peft_module_casting_to_bf16",
-    ],
-    "dpo_config": ["DPOConfig", "FDivergenceConstants", "FDivergenceType"],
-    "dpo_trainer": ["DPOTrainer"],
-    "srpo_config": ["SRPOConfig"],
-    "srpo_trainer": ["SRPOTrainer"],
-    "cpo_config": ["CPOConfig"],
-    "cpo_trainer": ["CPOTrainer"],
-=======
->>>>>>> 62396312
     "alignprop_config": ["AlignPropConfig"],
     "alignprop_trainer": ["AlignPropTrainer"],
     "base": ["BaseTrainer"],
@@ -81,6 +62,8 @@
     "rloo_trainer": ["RLOOTrainer"],
     "sft_config": ["SFTConfig"],
     "sft_trainer": ["SFTTrainer"],
+    "srpo_config": ["SRPOConfig"],
+    "srpo_trainer": ["SRPOTrainer"],
     "utils": [
         "AdaptiveKLController",
         "ConstantLengthDataset",
@@ -113,13 +96,6 @@
     from .ddpo_config import DDPOConfig
     from .dpo_config import DPOConfig, FDivergenceConstants, FDivergenceType
     from .dpo_trainer import DPOTrainer
-<<<<<<< HEAD
-    from .dpo_config import SRPOConfig
-    from .srpo_trainer import SRPOTrainer
-=======
-    from .gkd_config import GKDConfig
-    from .gkd_trainer import GKDTrainer
->>>>>>> 62396312
     from .iterative_sft_trainer import IterativeSFTTrainer
     from .judges import (
         BaseJudge,
@@ -150,6 +126,8 @@
     from .rloo_trainer import RLOOTrainer
     from .sft_config import SFTConfig
     from .sft_trainer import SFTTrainer
+    from .srpo_config import SRPOConfig
+    from .srpo_trainer import SRPOTrainer
     from .utils import (
         AdaptiveKLController,
         ConstantLengthDataset,
